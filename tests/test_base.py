--- conflicted
+++ resolved
@@ -1,10 +1,7 @@
 import logging
 import unittest.mock
 
-<<<<<<< HEAD
-=======
 from bot.log import get_logger
->>>>>>> 510f733f
 from tests.base import LoggingTestsMixin, _CaptureLogHandler
 
 
