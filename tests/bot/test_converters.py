import datetime
import re
import unittest
from unittest.mock import MagicMock, patch

from dateutil.relativedelta import relativedelta
from discord.ext.commands import BadArgument

<<<<<<< HEAD
from bot.converters import (
    Duration,
    HushDurationConverter,
    ISODateTime,
    PackageName,
)
=======
from bot.converters import Duration, HushDurationConverter, ISODateTime, PackageName, TagNameConverter
>>>>>>> 7ac8a9f6


class ConverterTests(unittest.IsolatedAsyncioTestCase):
    """Tests our custom argument converters."""

    @classmethod
    def setUpClass(cls):
        cls.context = MagicMock
        cls.context.author = 'bob'

        cls.fixed_utc_now = datetime.datetime.fromisoformat('2019-01-01T00:00:00')

    async def test_package_name_for_valid(self):
        """PackageName returns valid package names unchanged."""
        test_values = ('foo', 'le_mon', 'num83r')

        for name in test_values:
            with self.subTest(identifier=name):
                conversion = await PackageName.convert(self.context, name)
                self.assertEqual(name, conversion)

    async def test_package_name_for_invalid(self):
        """PackageName raises the proper exception for invalid package names."""
        test_values = ('text_with_a_dot.', 'UpperCaseName', 'dashed-name')

        for name in test_values:
            with self.subTest(identifier=name):
                with self.assertRaises(BadArgument):
                    await PackageName.convert(self.context, name)

    async def test_duration_converter_for_valid(self):
        """Duration returns the correct `datetime` for valid duration strings."""
        test_values = (
            # Simple duration strings
            ('1Y', {"years": 1}),
            ('1y', {"years": 1}),
            ('1year', {"years": 1}),
            ('1years', {"years": 1}),
            ('1m', {"months": 1}),
            ('1month', {"months": 1}),
            ('1months', {"months": 1}),
            ('1w', {"weeks": 1}),
            ('1W', {"weeks": 1}),
            ('1week', {"weeks": 1}),
            ('1weeks', {"weeks": 1}),
            ('1d', {"days": 1}),
            ('1D', {"days": 1}),
            ('1day', {"days": 1}),
            ('1days', {"days": 1}),
            ('1h', {"hours": 1}),
            ('1H', {"hours": 1}),
            ('1hour', {"hours": 1}),
            ('1hours', {"hours": 1}),
            ('1M', {"minutes": 1}),
            ('1minute', {"minutes": 1}),
            ('1minutes', {"minutes": 1}),
            ('1s', {"seconds": 1}),
            ('1S', {"seconds": 1}),
            ('1second', {"seconds": 1}),
            ('1seconds', {"seconds": 1}),

            # Complex duration strings
            (
                '1y1m1w1d1H1M1S',
                {
                    "years": 1,
                    "months": 1,
                    "weeks": 1,
                    "days": 1,
                    "hours": 1,
                    "minutes": 1,
                    "seconds": 1
                }
            ),
            ('5y100S', {"years": 5, "seconds": 100}),
            ('2w28H', {"weeks": 2, "hours": 28}),

            # Duration strings with spaces
            ('1 year 2 months', {"years": 1, "months": 2}),
            ('1d 2H', {"days": 1, "hours": 2}),
            ('1 week2 days', {"weeks": 1, "days": 2}),
        )

        converter = Duration()

        for duration, duration_dict in test_values:
            expected_datetime = self.fixed_utc_now + relativedelta(**duration_dict)

            with patch('bot.converters.datetime') as mock_datetime:
                mock_datetime.utcnow.return_value = self.fixed_utc_now

                with self.subTest(duration=duration, duration_dict=duration_dict):
                    converted_datetime = await converter.convert(self.context, duration)
                    self.assertEqual(converted_datetime, expected_datetime)

    async def test_duration_converter_for_invalid(self):
        """Duration raises the right exception for invalid duration strings."""
        test_values = (
            # Units in wrong order
            '1d1w',
            '1s1y',

            # Duplicated units
            '1 year 2 years',
            '1 M 10 minutes',

            # Unknown substrings
            '1MVes',
            '1y3breads',

            # Missing amount
            'ym',

            # Incorrect whitespace
            " 1y",
            "1S ",
            "1y  1m",

            # Garbage
            'Guido van Rossum',
            'lemon lemon lemon lemon lemon lemon lemon',
        )

        converter = Duration()

        for invalid_duration in test_values:
            with self.subTest(invalid_duration=invalid_duration):
                exception_message = f'`{invalid_duration}` is not a valid duration string.'
                with self.assertRaisesRegex(BadArgument, re.escape(exception_message)):
                    await converter.convert(self.context, invalid_duration)

    @patch("bot.converters.datetime")
    async def test_duration_converter_out_of_range(self, mock_datetime):
        """Duration converter should raise BadArgument if datetime raises a ValueError."""
        mock_datetime.__add__.side_effect = ValueError
        mock_datetime.utcnow.return_value = mock_datetime

        duration = f"{datetime.MAXYEAR}y"
        exception_message = f"`{duration}` results in a datetime outside the supported range."
        with self.assertRaisesRegex(BadArgument, re.escape(exception_message)):
            await Duration().convert(self.context, duration)

    async def test_isodatetime_converter_for_valid(self):
        """ISODateTime converter returns correct datetime for valid datetime string."""
        test_values = (
            # `YYYY-mm-ddTHH:MM:SSZ` | `YYYY-mm-dd HH:MM:SSZ`
            ('2019-09-02T02:03:05Z', datetime.datetime(2019, 9, 2, 2, 3, 5)),
            ('2019-09-02 02:03:05Z', datetime.datetime(2019, 9, 2, 2, 3, 5)),

            # `YYYY-mm-ddTHH:MM:SS±HH:MM` | `YYYY-mm-dd HH:MM:SS±HH:MM`
            ('2019-09-02T03:18:05+01:15', datetime.datetime(2019, 9, 2, 2, 3, 5)),
            ('2019-09-02 03:18:05+01:15', datetime.datetime(2019, 9, 2, 2, 3, 5)),
            ('2019-09-02T00:48:05-01:15', datetime.datetime(2019, 9, 2, 2, 3, 5)),
            ('2019-09-02 00:48:05-01:15', datetime.datetime(2019, 9, 2, 2, 3, 5)),

            # `YYYY-mm-ddTHH:MM:SS±HHMM` | `YYYY-mm-dd HH:MM:SS±HHMM`
            ('2019-09-02T03:18:05+0115', datetime.datetime(2019, 9, 2, 2, 3, 5)),
            ('2019-09-02 03:18:05+0115', datetime.datetime(2019, 9, 2, 2, 3, 5)),
            ('2019-09-02T00:48:05-0115', datetime.datetime(2019, 9, 2, 2, 3, 5)),
            ('2019-09-02 00:48:05-0115', datetime.datetime(2019, 9, 2, 2, 3, 5)),

            # `YYYY-mm-ddTHH:MM:SS±HH` | `YYYY-mm-dd HH:MM:SS±HH`
            ('2019-09-02 03:03:05+01', datetime.datetime(2019, 9, 2, 2, 3, 5)),
            ('2019-09-02T01:03:05-01', datetime.datetime(2019, 9, 2, 2, 3, 5)),

            # `YYYY-mm-ddTHH:MM:SS` | `YYYY-mm-dd HH:MM:SS`
            ('2019-09-02T02:03:05', datetime.datetime(2019, 9, 2, 2, 3, 5)),
            ('2019-09-02 02:03:05', datetime.datetime(2019, 9, 2, 2, 3, 5)),

            # `YYYY-mm-ddTHH:MM` | `YYYY-mm-dd HH:MM`
            ('2019-11-12T09:15', datetime.datetime(2019, 11, 12, 9, 15)),
            ('2019-11-12 09:15', datetime.datetime(2019, 11, 12, 9, 15)),

            # `YYYY-mm-dd`
            ('2019-04-01', datetime.datetime(2019, 4, 1)),

            # `YYYY-mm`
            ('2019-02-01', datetime.datetime(2019, 2, 1)),

            # `YYYY`
            ('2025', datetime.datetime(2025, 1, 1)),
        )

        converter = ISODateTime()

        for datetime_string, expected_dt in test_values:
            with self.subTest(datetime_string=datetime_string, expected_dt=expected_dt):
                converted_dt = await converter.convert(self.context, datetime_string)
                self.assertIsNone(converted_dt.tzinfo)
                self.assertEqual(converted_dt, expected_dt)

    async def test_isodatetime_converter_for_invalid(self):
        """ISODateTime converter raises the correct exception for invalid datetime strings."""
        test_values = (
            # Make sure it doesn't interfere with the Duration converter
            '1Y',
            '1d',
            '1H',

            # Check if it fails when only providing the optional time part
            '10:10:10',
            '10:00',

            # Invalid date format
            '19-01-01',

            # Other non-valid strings
            'fisk the tag master',
        )

        converter = ISODateTime()
        for datetime_string in test_values:
            with self.subTest(datetime_string=datetime_string):
                exception_message = f"`{datetime_string}` is not a valid ISO-8601 datetime string"
                with self.assertRaisesRegex(BadArgument, re.escape(exception_message)):
                    await converter.convert(self.context, datetime_string)

    async def test_hush_duration_converter_for_valid(self):
        """HushDurationConverter returns correct value for minutes duration or `"forever"` strings."""
        test_values = (
            ("0", 0),
            ("15", 15),
            ("10", 10),
            ("5m", 5),
            ("5M", 5),
            ("forever", -1),
        )
        converter = HushDurationConverter()
        for minutes_string, expected_minutes in test_values:
            with self.subTest(minutes_string=minutes_string, expected_minutes=expected_minutes):
                converted = await converter.convert(self.context, minutes_string)
                self.assertEqual(expected_minutes, converted)

    async def test_hush_duration_converter_for_invalid(self):
        """HushDurationConverter raises correct exception for invalid minutes duration strings."""
        test_values = (
            ("16", "Duration must be at most 15 minutes."),
            ("10d", "10d is not a valid minutes duration."),
            ("-1", "-1 is not a valid minutes duration."),
        )
        converter = HushDurationConverter()
        for invalid_minutes_string, exception_message in test_values:
            with self.subTest(invalid_minutes_string=invalid_minutes_string, exception_message=exception_message):
                with self.assertRaisesRegex(BadArgument, re.escape(exception_message)):
                    await converter.convert(self.context, invalid_minutes_string)<|MERGE_RESOLUTION|>--- conflicted
+++ resolved
@@ -6,16 +6,7 @@
 from dateutil.relativedelta import relativedelta
 from discord.ext.commands import BadArgument
 
-<<<<<<< HEAD
-from bot.converters import (
-    Duration,
-    HushDurationConverter,
-    ISODateTime,
-    PackageName,
-)
-=======
-from bot.converters import Duration, HushDurationConverter, ISODateTime, PackageName, TagNameConverter
->>>>>>> 7ac8a9f6
+from bot.converters import Duration, HushDurationConverter, ISODateTime, PackageName
 
 
 class ConverterTests(unittest.IsolatedAsyncioTestCase):
