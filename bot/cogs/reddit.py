import asyncio
import logging
import random
import textwrap
from datetime import datetime, timedelta

from discord import Colour, Embed, TextChannel
from discord.ext.commands import Bot, Cog, Context, group

from bot.constants import Channels, ERROR_REPLIES, Reddit as RedditConfig, STAFF_ROLES
from bot.converters import Subreddit
from bot.decorators import with_role
from bot.pagination import LinePaginator

log = logging.getLogger(__name__)


<<<<<<< HEAD
class Reddit:
    """Track subreddit posts and show detailed statistics about them."""
=======
class Reddit(Cog):
    """
    Track subreddit posts and show detailed statistics about them.
    """
>>>>>>> 83127be0

    HEADERS = {"User-Agent": "Discord Bot: PythonDiscord (https://pythondiscord.com/)"}
    URL = "https://www.reddit.com"

    def __init__(self, bot: Bot):
        self.bot = bot

        self.reddit_channel = None

        self.prev_lengths = {}
        self.last_ids = {}

        self.new_posts_task = None
        self.top_weekly_posts_task = None

    async def fetch_posts(self, route: str, *, amount: int = 25, params: dict = None) -> dict:
        """A helper method to fetch a certain amount of Reddit posts at a given route."""
        # Reddit's JSON responses only provide 25 posts at most.
        if not 25 >= amount > 0:
            raise ValueError("Invalid amount of subreddit posts requested.")

        if params is None:
            params = {}

        response = await self.bot.http_session.get(
            url=f"{self.URL}/{route}.json",
            headers=self.HEADERS,
            params=params
        )

        content = await response.json()
        posts = content["data"]["children"]

        return posts[:amount]

    async def send_top_posts(
        self, channel: TextChannel, subreddit: Subreddit, content: str = None, time: str = "all"
    ) -> None:
        """Create an embed for the top posts, then send it in a given TextChannel."""
        # Create the new spicy embed.
        embed = Embed()
        embed.description = ""

        # Get the posts
        posts = await self.fetch_posts(
            route=f"{subreddit}/top",
            amount=5,
            params={
                "t": time
            }
        )

        if not posts:
            embed.title = random.choice(ERROR_REPLIES)
            embed.colour = Colour.red()
            embed.description = (
                "Sorry! We couldn't find any posts from that subreddit. "
                "If this problem persists, please let us know."
            )

            return await channel.send(
                embed=embed
            )

        for post in posts:
            data = post["data"]

            text = data["selftext"]
            if text:
                text = textwrap.shorten(text, width=128, placeholder="...")
                text += "\n"  # Add newline to separate embed info

            ups = data["ups"]
            comments = data["num_comments"]
            author = data["author"]

            title = textwrap.shorten(data["title"], width=64, placeholder="...")
            link = self.URL + data["permalink"]

            embed.description += (
                f"[**{title}**]({link})\n"
                f"{text}"
                f"| {ups} upvotes | {comments} comments | u/{author} | {subreddit} |\n\n"
            )

        embed.colour = Colour.blurple()

        return await channel.send(
            content=content,
            embed=embed
        )

    async def poll_new_posts(self) -> None:
        """Periodically search for new subreddit posts."""
        while True:
            await asyncio.sleep(RedditConfig.request_delay)

            for subreddit in RedditConfig.subreddits:
                # Make a HEAD request to the subreddit
                head_response = await self.bot.http_session.head(
                    url=f"{self.URL}/{subreddit}/new.rss",
                    headers=self.HEADERS
                )

                content_length = head_response.headers["content-length"]

                # If the content is the same size as before, assume there's no new posts.
                if content_length == self.prev_lengths.get(subreddit, None):
                    continue

                self.prev_lengths[subreddit] = content_length

                # Now we can actually fetch the new data
                posts = await self.fetch_posts(f"{subreddit}/new")
                new_posts = []

                # Only show new posts if we've checked before.
                if subreddit in self.last_ids:
                    for post in posts:
                        data = post["data"]

                        # Convert the ID to an integer for easy comparison.
                        int_id = int(data["id"], 36)

                        # If we've already seen this post, finish checking
                        if int_id <= self.last_ids[subreddit]:
                            break

                        embed_data = {
                            "title": textwrap.shorten(data["title"], width=64, placeholder="..."),
                            "text": textwrap.shorten(data["selftext"], width=128, placeholder="..."),
                            "url": self.URL + data["permalink"],
                            "author": data["author"]
                        }

                        new_posts.append(embed_data)

                self.last_ids[subreddit] = int(posts[0]["data"]["id"], 36)

                # Send all of the new posts as spicy embeds
                for data in new_posts:
                    embed = Embed()

                    embed.title = data["title"]
                    embed.url = data["url"]
                    embed.description = data["text"]
                    embed.set_footer(text=f"Posted by u/{data['author']} in {subreddit}")
                    embed.colour = Colour.blurple()

                    await self.reddit_channel.send(embed=embed)

                log.trace(f"Sent {len(new_posts)} new {subreddit} posts to channel {self.reddit_channel.id}.")

    async def poll_top_weekly_posts(self) -> None:
        """Post a summary of the top posts every week."""
        while True:
            now = datetime.utcnow()

            # Calculate the amount of seconds until midnight next monday.
            monday = now + timedelta(days=7 - now.weekday())
            monday = monday.replace(hour=0, minute=0, second=0)
            until_monday = (monday - now).total_seconds()

            await asyncio.sleep(until_monday)

            for subreddit in RedditConfig.subreddits:
                # Send and pin the new weekly posts.
                message = await self.send_top_posts(
                    channel=self.reddit_channel,
                    subreddit=subreddit,
                    content=f"This week's top {subreddit} posts have arrived!",
                    time="week"
                )

                if subreddit.lower() == "r/python":
                    # Remove the oldest pins so that only 5 remain at most.
                    pins = await self.reddit_channel.pins()

                    while len(pins) >= 5:
                        await pins[-1].unpin()
                        del pins[-1]

                    await message.pin()

    @group(name="reddit", invoke_without_command=True)
    async def reddit_group(self, ctx: Context) -> None:
        """View the top posts from various subreddits."""
        await ctx.invoke(self.bot.get_command("help"), "reddit")

    @reddit_group.command(name="top")
    async def top_command(self, ctx: Context, subreddit: Subreddit = "r/Python") -> None:
        """Send the top posts of all time from a given subreddit."""
        await self.send_top_posts(
            channel=ctx.channel,
            subreddit=subreddit,
            content=f"Here are the top {subreddit} posts of all time!",
            time="all"
        )

    @reddit_group.command(name="daily")
    async def daily_command(self, ctx: Context, subreddit: Subreddit = "r/Python") -> None:
        """Send the top posts of today from a given subreddit."""
        await self.send_top_posts(
            channel=ctx.channel,
            subreddit=subreddit,
            content=f"Here are today's top {subreddit} posts!",
            time="day"
        )

    @reddit_group.command(name="weekly")
    async def weekly_command(self, ctx: Context, subreddit: Subreddit = "r/Python") -> None:
        """Send the top posts of this week from a given subreddit."""
        await self.send_top_posts(
            channel=ctx.channel,
            subreddit=subreddit,
            content=f"Here are this week's top {subreddit} posts!",
            time="week"
        )

    @with_role(*STAFF_ROLES)
    @reddit_group.command(name="subreddits", aliases=("subs",))
    async def subreddits_command(self, ctx: Context) -> None:
        """Send a paginated embed of all the subreddits we're relaying."""
        embed = Embed()
        embed.title = "Relayed subreddits."
        embed.colour = Colour.blurple()

        await LinePaginator.paginate(
            RedditConfig.subreddits,
            ctx, embed,
            footer_text="Use the reddit commands along with these to view their posts.",
            empty=False,
            max_lines=15
        )

<<<<<<< HEAD
    async def on_ready(self) -> None:
        """Initiate reddit post event loop."""
        self.reddit_channel = self.bot.get_channel(Channels.reddit)
=======
    @Cog.listener()
    async def on_ready(self):
        self.reddit_channel = await self.bot.fetch_channel(Channels.reddit)
>>>>>>> 83127be0

        if self.reddit_channel is not None:
            if self.new_posts_task is None:
                self.new_posts_task = self.bot.loop.create_task(self.poll_new_posts())
            if self.top_weekly_posts_task is None:
                self.top_weekly_posts_task = self.bot.loop.create_task(self.poll_top_weekly_posts())
        else:
            log.warning("Couldn't locate a channel for subreddit relaying.")


def setup(bot: Bot) -> None:
    """Reddit cog load."""
    bot.add_cog(Reddit(bot))
    log.info("Cog loaded: Reddit")<|MERGE_RESOLUTION|>--- conflicted
+++ resolved
@@ -15,15 +15,8 @@
 log = logging.getLogger(__name__)
 
 
-<<<<<<< HEAD
-class Reddit:
+class Reddit(Cog):
     """Track subreddit posts and show detailed statistics about them."""
-=======
-class Reddit(Cog):
-    """
-    Track subreddit posts and show detailed statistics about them.
-    """
->>>>>>> 83127be0
 
     HEADERS = {"User-Agent": "Discord Bot: PythonDiscord (https://pythondiscord.com/)"}
     URL = "https://www.reddit.com"
@@ -259,15 +252,10 @@
             max_lines=15
         )
 
-<<<<<<< HEAD
+    @Cog.listener()
     async def on_ready(self) -> None:
         """Initiate reddit post event loop."""
-        self.reddit_channel = self.bot.get_channel(Channels.reddit)
-=======
-    @Cog.listener()
-    async def on_ready(self):
         self.reddit_channel = await self.bot.fetch_channel(Channels.reddit)
->>>>>>> 83127be0
 
         if self.reddit_channel is not None:
             if self.new_posts_task is None:
