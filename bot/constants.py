--- conflicted
+++ resolved
@@ -600,12 +600,8 @@
     minimum_days_verified: int
     minimum_messages: int
     bot_message_delete_delay: int
-<<<<<<< HEAD
+    minimum_activity_blocks: int
     voice_ping_delete_delay: int
-=======
-    minimum_activity_blocks: int
->>>>>>> ed551987
-
 
 class Event(Enum):
     """
