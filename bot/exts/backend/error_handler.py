import contextlib
import logging
import random
import typing as t

from discord import Embed
from discord.ext.commands import Cog, Context, errors
from sentry_sdk import push_scope

from bot.api import ResponseCodeError
from bot.bot import Bot
<<<<<<< HEAD
from bot.constants import Channels, Colours, ERROR_REPLIES
=======
from bot.constants import Colours
>>>>>>> 8b1276a0
from bot.converters import TagNameConverter
from bot.errors import LockedResourceError
from bot.exts.backend.branding._errors import BrandingError
from bot.utils.checks import InWhitelistCheckFailure

log = logging.getLogger(__name__)


class ErrorHandler(Cog):
    """Handles errors emitted from commands."""

    def __init__(self, bot: Bot):
        self.bot = bot

    def _get_error_embed(self, title: str, body: str) -> Embed:
        """Return an embed that contains the exception."""
        return Embed(
            title=title,
            colour=Colours.soft_red,
            description=body
        )

    @Cog.listener()
    async def on_command_error(self, ctx: Context, e: errors.CommandError) -> None:
        """
        Provide generic command error handling.

        Error handling is deferred to any local error handler, if present. This is done by
        checking for the presence of a `handled` attribute on the error.

        Error handling emits a single error message in the invoking context `ctx` and a log message,
        prioritised as follows:

        1. If the name fails to match a command:
            * If it matches shh+ or unshh+, the channel is silenced or unsilenced respectively.
              Otherwise if it matches a tag, the tag is invoked
            * If CommandNotFound is raised when invoking the tag (determined by the presence of the
              `invoked_from_error_handler` attribute), this error is treated as being unexpected
              and therefore sends an error message
        2. UserInputError: see `handle_user_input_error`
        3. CheckFailure: see `handle_check_failure`
        4. CommandOnCooldown: send an error message in the invoking context
        5. ResponseCodeError: see `handle_api_error`
        6. Otherwise, if not a DisabledCommand, handling is deferred to `handle_unexpected_error`
        """
        command = ctx.command

        if hasattr(e, "handled"):
            log.trace(f"Command {command} had its error already handled locally; ignoring.")
            return

        if isinstance(e, errors.CommandNotFound) and not hasattr(ctx, "invoked_from_error_handler"):
            if await self.try_silence(ctx):
                return
            # Try to look for a tag with the command's name
            await self.try_get_tag(ctx)
            return  # Exit early to avoid logging.
        elif isinstance(e, errors.UserInputError):
            await self.handle_user_input_error(ctx, e)
        elif isinstance(e, errors.CheckFailure):
            await self.handle_check_failure(ctx, e)
        elif isinstance(e, errors.CommandOnCooldown):
            await ctx.send(e)
        elif isinstance(e, errors.CommandInvokeError):
            if isinstance(e.original, ResponseCodeError):
                await self.handle_api_error(ctx, e.original)
            elif isinstance(e.original, LockedResourceError):
                await ctx.send(f"{e.original} Please wait for it to finish and try again later.")
            elif isinstance(e.original, BrandingError):
                await ctx.send(embed=self._get_error_embed(random.choice(ERROR_REPLIES), str(e.original)))
                return
            else:
                await self.handle_unexpected_error(ctx, e.original)
            return  # Exit early to avoid logging.
        elif not isinstance(e, errors.DisabledCommand):
            # ConversionError, MaxConcurrencyReached, ExtensionError
            await self.handle_unexpected_error(ctx, e)
            return  # Exit early to avoid logging.

        log.debug(
            f"Command {command} invoked by {ctx.message.author} with error "
            f"{e.__class__.__name__}: {e}"
        )

    @staticmethod
    def get_help_command(ctx: Context) -> t.Coroutine:
        """Return a prepared `help` command invocation coroutine."""
        if ctx.command:
            return ctx.send_help(ctx.command)

        return ctx.send_help()

    async def try_silence(self, ctx: Context) -> bool:
        """
        Attempt to invoke the silence or unsilence command if invoke with matches a pattern.

        Respecting the checks if:
        * invoked with `shh+` silence channel for amount of h's*2 with max of 15.
        * invoked with `unshh+` unsilence channel
        Return bool depending on success of command.
        """
        command = ctx.invoked_with.lower()
        silence_command = self.bot.get_command("silence")
        ctx.invoked_from_error_handler = True
        try:
            if not await silence_command.can_run(ctx):
                log.debug("Cancelling attempt to invoke silence/unsilence due to failed checks.")
                return False
        except errors.CommandError:
            log.debug("Cancelling attempt to invoke silence/unsilence due to failed checks.")
            return False
        if command.startswith("shh"):
            await ctx.invoke(silence_command, duration=min(command.count("h")*2, 15))
            return True
        elif command.startswith("unshh"):
            await ctx.invoke(self.bot.get_command("unsilence"))
            return True
        return False

    async def try_get_tag(self, ctx: Context) -> None:
        """
        Attempt to display a tag by interpreting the command name as a tag name.

        The invocation of tags get respects its checks. Any CommandErrors raised will be handled
        by `on_command_error`, but the `invoked_from_error_handler` attribute will be added to
        the context to prevent infinite recursion in the case of a CommandNotFound exception.
        """
        tags_get_command = self.bot.get_command("tags get")
        ctx.invoked_from_error_handler = True

        log_msg = "Cancelling attempt to fall back to a tag due to failed checks."
        try:
            if not await tags_get_command.can_run(ctx):
                log.debug(log_msg)
                return
        except errors.CommandError as tag_error:
            log.debug(log_msg)
            await self.on_command_error(ctx, tag_error)
            return

        try:
            tag_name = await TagNameConverter.convert(ctx, ctx.invoked_with)
        except errors.BadArgument:
            log.debug(
                f"{ctx.author} tried to use an invalid command "
                f"and the fallback tag failed validation in TagNameConverter."
            )
        else:
            with contextlib.suppress(ResponseCodeError):
                await ctx.invoke(tags_get_command, tag_name=tag_name)
        # Return to not raise the exception
        return

    async def handle_user_input_error(self, ctx: Context, e: errors.UserInputError) -> None:
        """
        Send an error message in `ctx` for UserInputError, sometimes invoking the help command too.

        * MissingRequiredArgument: send an error message with arg name and the help command
        * TooManyArguments: send an error message and the help command
        * BadArgument: send an error message and the help command
        * BadUnionArgument: send an error message including the error produced by the last converter
        * ArgumentParsingError: send an error message
        * Other: send an error message and the help command
        """
        prepared_help_command = self.get_help_command(ctx)

        if isinstance(e, errors.MissingRequiredArgument):
            embed = self._get_error_embed("Missing required argument", e.param.name)
            await ctx.send(embed=embed)
            await prepared_help_command
            self.bot.stats.incr("errors.missing_required_argument")
        elif isinstance(e, errors.TooManyArguments):
            embed = self._get_error_embed("Too many arguments", str(e))
            await ctx.send(embed=embed)
            await prepared_help_command
            self.bot.stats.incr("errors.too_many_arguments")
        elif isinstance(e, errors.BadArgument):
            embed = self._get_error_embed("Bad argument", str(e))
            await ctx.send(embed=embed)
            await prepared_help_command
            self.bot.stats.incr("errors.bad_argument")
        elif isinstance(e, errors.BadUnionArgument):
            embed = self._get_error_embed("Bad argument", f"{e}\n{e.errors[-1]}")
            await ctx.send(embed=embed)
            self.bot.stats.incr("errors.bad_union_argument")
        elif isinstance(e, errors.ArgumentParsingError):
            embed = self._get_error_embed("Argument parsing error", str(e))
            await ctx.send(embed=embed)
            self.bot.stats.incr("errors.argument_parsing_error")
        else:
            embed = self._get_error_embed(
                "Input error",
                "Something about your input seems off. Check the arguments and try again."
            )
            await ctx.send(embed=embed)
            await prepared_help_command
            self.bot.stats.incr("errors.other_user_input_error")

    @staticmethod
    async def handle_check_failure(ctx: Context, e: errors.CheckFailure) -> None:
        """
        Send an error message in `ctx` for certain types of CheckFailure.

        The following types are handled:

        * BotMissingPermissions
        * BotMissingRole
        * BotMissingAnyRole
        * NoPrivateMessage
        * InWhitelistCheckFailure
        """
        bot_missing_errors = (
            errors.BotMissingPermissions,
            errors.BotMissingRole,
            errors.BotMissingAnyRole
        )

        if isinstance(e, bot_missing_errors):
            ctx.bot.stats.incr("errors.bot_permission_error")
            await ctx.send(
                "Sorry, it looks like I don't have the permissions or roles I need to do that."
            )
        elif isinstance(e, (InWhitelistCheckFailure, errors.NoPrivateMessage)):
            ctx.bot.stats.incr("errors.wrong_channel_or_dm_error")
            await ctx.send(e)

    @staticmethod
    async def handle_api_error(ctx: Context, e: ResponseCodeError) -> None:
        """Send an error message in `ctx` for ResponseCodeError and log it."""
        if e.status == 404:
            await ctx.send("There does not seem to be anything matching your query.")
            log.debug(f"API responded with 404 for command {ctx.command}")
            ctx.bot.stats.incr("errors.api_error_404")
        elif e.status == 400:
            content = await e.response.json()
            log.debug(f"API responded with 400 for command {ctx.command}: %r.", content)
            await ctx.send("According to the API, your request is malformed.")
            ctx.bot.stats.incr("errors.api_error_400")
        elif 500 <= e.status < 600:
            await ctx.send("Sorry, there seems to be an internal issue with the API.")
            log.warning(f"API responded with {e.status} for command {ctx.command}")
            ctx.bot.stats.incr("errors.api_internal_server_error")
        else:
            await ctx.send(f"Got an unexpected status code from the API (`{e.status}`).")
            log.warning(f"Unexpected API response for command {ctx.command}: {e.status}")
            ctx.bot.stats.incr(f"errors.api_error_{e.status}")

    @staticmethod
    async def handle_unexpected_error(ctx: Context, e: errors.CommandError) -> None:
        """Send a generic error message in `ctx` and log the exception as an error with exc_info."""
        await ctx.send(
            f"Sorry, an unexpected error occurred. Please let us know!\n\n"
            f"```{e.__class__.__name__}: {e}```"
        )

        ctx.bot.stats.incr("errors.unexpected")

        with push_scope() as scope:
            scope.user = {
                "id": ctx.author.id,
                "username": str(ctx.author)
            }

            scope.set_tag("command", ctx.command.qualified_name)
            scope.set_tag("message_id", ctx.message.id)
            scope.set_tag("channel_id", ctx.channel.id)

            scope.set_extra("full_message", ctx.message.content)

            if ctx.guild is not None:
                scope.set_extra(
                    "jump_to",
                    f"https://discordapp.com/channels/{ctx.guild.id}/{ctx.channel.id}/{ctx.message.id}"
                )

            log.error(f"Error executing command invoked by {ctx.message.author}: {ctx.message.content}", exc_info=e)


def setup(bot: Bot) -> None:
    """Load the ErrorHandler cog."""
    bot.add_cog(ErrorHandler(bot))<|MERGE_RESOLUTION|>--- conflicted
+++ resolved
@@ -9,11 +9,7 @@
 
 from bot.api import ResponseCodeError
 from bot.bot import Bot
-<<<<<<< HEAD
-from bot.constants import Channels, Colours, ERROR_REPLIES
-=======
-from bot.constants import Colours
->>>>>>> 8b1276a0
+from bot.constants import Colours, ERROR_REPLIES
 from bot.converters import TagNameConverter
 from bot.errors import LockedResourceError
 from bot.exts.backend.branding._errors import BrandingError
